/**
 * @license
 * Copyright (c) 2016 The Polymer Project Authors. All rights reserved.
 * This code may only be used under the BSD style license found at
 * http://polymer.github.io/LICENSE.txt
 * The complete set of authors may be found at
 * http://polymer.github.io/AUTHORS.txt
 * The complete set of contributors may be found at
 * http://polymer.github.io/CONTRIBUTORS.txt
 * Code distributed by Google as part of the polymer project is also
 * subject to an additional IP rights grant found at
 * http://polymer.github.io/PATENTS.txt
 */

import * as dom5 from 'dom5';
import {ASTNode} from 'parse5';
import {resolve as resolveUrl} from 'url';

import {ImportDescriptor} from '../ast/ast';

import {HtmlDocument, HtmlVisitor} from './html-document';
import {HtmlEntityFinder} from './html-entity-finder';

const p = dom5.predicates;

const isHtmlImportNode = p.AND(p.hasTagName('link'), (node) => {
  let rel = dom5.getAttribute(node, 'rel') || '';
  return rel.split(' ').indexOf('import') !== -1;
}, p.NOT(p.hasAttrValue('type', 'css')));

export class HtmlImportFinder implements HtmlEntityFinder {
  async findEntities(
<<<<<<< HEAD
      document: HtmlDocument, visit: (visitor: HtmlVisitor) => Promise<void>):
      Promise<ImportDescriptor[]> {
    let imports: ImportDescriptor[] = [];
=======
      document: HtmlDocument,
      visit: (visitor: HtmlVisitor) => Promise<void>
      ): Promise<ImportDescriptor<ASTNode>[]> {

    let imports: ImportDescriptor<ASTNode>[] = [];

>>>>>>> ec9617d4
    await visit((node) => {
      if (isHtmlImportNode(node)) {
        let href = dom5.getAttribute(node, 'href');
        let importUrl = resolveUrl(document.url, href);
        imports.push(new ImportDescriptor<ASTNode>('html-import', importUrl, node));
      }
    });
    return imports;
  }
}<|MERGE_RESOLUTION|>--- conflicted
+++ resolved
@@ -30,23 +30,16 @@
 
 export class HtmlImportFinder implements HtmlEntityFinder {
   async findEntities(
-<<<<<<< HEAD
       document: HtmlDocument, visit: (visitor: HtmlVisitor) => Promise<void>):
-      Promise<ImportDescriptor[]> {
-    let imports: ImportDescriptor[] = [];
-=======
-      document: HtmlDocument,
-      visit: (visitor: HtmlVisitor) => Promise<void>
-      ): Promise<ImportDescriptor<ASTNode>[]> {
-
+      Promise<ImportDescriptor<ASTNode>[]> {
     let imports: ImportDescriptor<ASTNode>[] = [];
 
->>>>>>> ec9617d4
     await visit((node) => {
       if (isHtmlImportNode(node)) {
         let href = dom5.getAttribute(node, 'href');
         let importUrl = resolveUrl(document.url, href);
-        imports.push(new ImportDescriptor<ASTNode>('html-import', importUrl, node));
+        imports.push(
+            new ImportDescriptor<ASTNode>('html-import', importUrl, node));
       }
     });
     return imports;
